#!/usr/bin/env python3
# ----------------------------------------------------------------------------
#
# Copyright 2018 EMVA
#
# Licensed under the Apache License, Version 2.0 (the "License");
# you may not use this file except in compliance with the License.
# You may obtain a copy of the License at
#
#     http://www.apache.org/licenses/LICENSE-2.0
#
# Unless required by applicable law or agreed to in writing, software
# distributed under the License is distributed on an "AS IS" BASIS,
# WITHOUT WARRANTIES OR CONDITIONS OF ANY KIND, either express or implied.
# See the License for the specific language governing permissions and
# limitations under the License.
#
# ----------------------------------------------------------------------------


# Standard library imports
from __future__ import annotations
from collections.abc import Iterable
from ctypes import CDLL
from datetime import datetime
from enum import IntEnum
import io
import json
from logging import Logger
from math import ceil, isclose
import ntpath
import os
import pathlib
from queue import Queue
from queue import Full, Empty
import re
import signal
import sys
from threading import Lock, Thread, Event
from threading import current_thread, main_thread
import time
from typing import Union, List, Optional, Dict
from urllib.parse import urlparse
from warnings import warn
import weakref
import tempfile

# Related third party imports
import numpy

from genicam.genapi import NodeMap
from genicam.genapi import GenericException as GenApi_GenericException
from genicam.genapi import LogicalErrorException
from genicam.genapi import ChunkAdapterGeneric, ChunkAdapterU3V, \
    ChunkAdapterGEV

from genicam.gentl import TimeoutException
from genicam.gentl import GenericException as GenTL_GenericException
from genicam.gentl import GenTLProducer, BufferToken, EventManagerNewBuffer
from genicam.gentl import DEVICE_ACCESS_FLAGS_LIST, EVENT_TYPE_LIST, \
    ACQ_START_FLAGS_LIST, ACQ_STOP_FLAGS_LIST, ACQ_QUEUE_TYPE_LIST, \
    PAYLOADTYPE_INFO_IDS
from genicam.gentl import EventToken, Port, PIXELFORMAT_NAMESPACE_IDS
from genicam.gentl import Buffer as Buffer_

# Local application/library specific imports
from harvesters._private.core.port import ConcretePort
from harvesters._private.core.statistics import Statistics
from harvesters._private.core.helper.system import is_running_on_windows
from harvesters.util.logging import get_logger
from harvesters.util.pfnc import dict_by_names, dict_by_ints
from harvesters.util.pfnc import Dictionary, _PixelFormat
from harvesters.util.pfnc import component_2d_formats


_is_logging_buffer = True if 'HARVESTERS_LOG_BUFFER' in os.environ else False
_sleep_duration_default = 0.000001  # s


_logger = get_logger(name=__name__)


def _family_tree(node, tree=""):
    is_origin = True if tree == "" else False

    try:
        name = node.id_
    except AttributeError:
        name = str(node)

    if is_origin:
        tree = name
    else:
        tree += " :: " + name

    try:
        parent = node.parent
    except AttributeError:
        return tree
    else:
        tree = _family_tree(parent, tree)

    return tree


def _deprecated(deprecated: object, alternative: object) -> None:
    #
    items = []
    for obj in (deprecated, alternative):
        items.append(obj.__name__ + '()' if callable(obj) else obj)

    keys = {'deprecated': 0, 'alternative': 1}
    warn(
        '{} will be deprecated shortly. Use {} instead.'.format(
            items[keys['deprecated']], items[keys['alternative']]
        ),
        DeprecationWarning, stacklevel=3
    )


class _Delegate:
    def __init__(self, source):
        self._source_object = source
        self._attributes = [
            f for f in dir(type(self._source_object)) if not f.startswith('_')]

    def __getattr__(self, attribute):
        if attribute in self._attributes:
            if isinstance(getattr(type(self._source_object), attribute, None),
                          property):
                return getattr(self._module, attribute)
            else:
                def method(*args):
                    return getattr(self._source_object, attribute)(*args)
                return method
        else:
            raise AttributeError


class Module(_Delegate):
    def __init__(self, module, parent, node_map: Optional[NodeMap]):
        assert module

        super().__init__(module)
        self._module = module
        self._parent = parent
        self._node_map = node_map

    @property
    def module(self):
        """
        The corresponding raw GenTL module that the genicam package offers.

        :getter: Returns itself.
        :type: Union[genicam.genapi.System, genicam.genapi.Interface,
        genicam.genapi.Device, genicam.genapi.DataStream,
        genicam.genapi.Buffer]
        """
        return self._module

    @property
    def node_map(self):
        """
        The GenICam feature node map that belongs to the owner object.

        :getter: Returns itself.
        :type: genicam.genapi.NodeMap
        """
        return self._node_map

    @property
    def parent(self):
        """
        The parent raw GenTL module.

        :getter: Returns itself.
        :type: Union[None, genicam.genapi.System, genicam.genapi.Interface,
        genicam.genapi.Device, genicam.genapi.DataStream]
        """
        return self._parent


class DataStream(Module):
    def __init__(self, module, parent, node_map: Optional[NodeMap]):
        super().__init__(module=module, parent=parent, node_map=node_map)


class RemoteDevice(Module):
    def __init__(self, module, parent, node_map: Optional[NodeMap]):
        super().__init__(module=module, parent=parent, node_map=node_map)

    @property
    def port(self):
        return self.parent.remote_port


class Device(Module):
    def __init__(self, module, parent, node_map: Optional[NodeMap]):
        super().__init__(module=module, parent=parent, node_map=node_map)

    @property
    def port(self):
        return self.module.local_port


class Interface(Module):
    def __init__(self, module, parent, node_map: Optional[NodeMap]):
        super().__init__(module=module, parent=parent, node_map=node_map)


class System(Module):
    def __init__(self, module, parent, node_map: Optional[NodeMap]):
        super().__init__(module=module, parent=parent, node_map=node_map)


class DeviceInfo(_Delegate):
    def __init__(self, device_info):
        super().__init__(device_info)
        self._module = device_info

    def __repr__(self):
        properties = ['id_', 'vendor', 'model', 'tl_type', 'user_defined_name',
            'serial_number', 'version',]
        results = []
        for _property in properties:
            assert _property != ''
            try:
                result = eval('self._device_info.' + _property)
            except:
                result = None
            results.append(result)

        info = '('
        delimiter = ', '
        for i, r in enumerate(results):
            if r:
                r = '\'{}\''.format(r)
            else:
                r = 'None'
            info += '{}={}'.format(properties[i], r)
            info += delimiter
        info = info[:-len(delimiter)]
        info += ')'
        return info


class _SignalHandler:
    _event = None
    _threads = None

    def __init__(self, *, event=None, threads=None):
        super().__init__()

        assert event
        assert threads

        self._event = event
        self._threads = threads

    def __call__(self, signum, frame):
        """
        A registered Python signal modules will call this method.
        """
        global _logger

        self._event.set()

        for thread in self._threads:
            _logger.debug('being terminated: {}'.format(thread))
            thread.stop()
            thread.join()
            _logger.debug('terminated: {}'.format(thread))


class ThreadBase:
    """
    Is a base class that is used to implement a thread that users want to
    use. For example, in general, PyQt application should implement a
    thread using QThread instead of Python's built-in Thread class.
    """
    def __init__(self, *, mutex=None):
        super().__init__()

        self._mutex = mutex
        self._is_running = False
        self._id = None

    def start(self) -> None:
        global _logger

        self._internal_start()
        _logger.debug('launched: 0x{:0X}'.format(self.id_))

    def _internal_start(self) -> None:
        """
        Releases the acquired mutex.

        This method is abstract and should be reimplemented in any sub-class.

        :return: None.
        """
        raise NotImplementedError

    def stop(self) -> None:
        global _logger

        self._internal_stop()
        _logger.debug('terminated: 0x{:0X}'.format(self.id_))

    def join(self):
        """
        Waits until the given task is completed.

        This method is abstract and should be reimplemented in any sub-class.

        :return: None.
        """
        raise NotImplementedError

    def _internal_stop(self):
        """
        Releases the acquired mutex.

        This method is abstract and should be reimplemented in any sub-class.

        :return: None.
        """
        raise NotImplementedError

    def acquire(self):
        """
        Acquires a mutex.

        This method is abstract and should be reimplemented in any sub-class.

        :return: An acquired :class:`MutexLocker` object.
        :rtype: MutexLocker
        """
        raise NotImplementedError

    def release(self) -> None:
        """
        Releases the acquired mutex.

        This method is abstract and should be reimplemented in any sub-class.

        :return: None.
        """
        raise NotImplementedError

    def is_running(self) -> bool:
        """
        Returns the truth value of a proposition: The thread is running.

        This method is abstract and should be reimplemented in any sub-class.

        :return: :const:`True` if the thread is running. Otherwise it returns :const:`False`.
        :type: bool
        """
        raise NotImplementedError

    @property
    def id_(self) -> int:
        return self._id


class MutexLocker:
    def __init__(self, thread: ThreadBase=None):
        """
        :param thread:
        """
        assert thread

        super().__init__()

        self._thread = thread
        self._locked_mutex = None

    def __enter__(self):
        if self._thread is None:
            return None

        self._locked_mutex = self._thread.acquire()
        return self._locked_mutex

    def __exit__(self, exc_type, exc_val, exc_tb):
        if self._thread is None:
            return

        self._thread.release()


class _ImageAcquisitionThread(ThreadBase):
    def __init__(
            self, *,
            image_acquire=None):
        """

        :param image_acquire:
        """
        assert image_acquire

        super().__init__(mutex=Lock())

        self._ia = image_acquire
        self._worker = self._ia.worker_image_acquisition
        self._sleep_duration = self._ia.sleep_duration
        self._thread = None

    def _internal_start(self):
        """

        :return: None.
        """
        self._thread = _NativeThread(thread_owner=self, worker=self._worker,
                                     sleep_duration=self._sleep_duration)
        self._id = self._thread.id_
        self._is_running = True
        self._thread.start()

    def join(self):
        self._thread.join()

    def _internal_stop(self):
        if self._thread is None:
            return

        self._thread.stop()
        self._is_running = False

    def acquire(self):
        if self._thread:
            return self._thread.acquire()
        else:
            return None

    def release(self):
        if self._thread:
            self._thread.release()
        else:
            return

    @property
    def worker(self):
        if self._thread:
            return self._thread.worker
        else:
            return None

    @worker.setter
    def worker(self, obj):
        if self._thread:
            self._thread.worker = obj
        else:
            return

    @property
    def mutex(self):
        return self._mutex

    @property
    def id_(self) -> str:
        return self._thread.id_ if self._thread else "Not available"

    def is_running(self):
        return self._is_running


class _NativeThread(Thread):
    def __init__(self, thread_owner=None, worker=None,
                 sleep_duration=_sleep_duration_default):
        """

        :param thread_owner:
        :param worker:
        :param sleep_duration:
        """
        assert thread_owner

        super().__init__(daemon=self._is_interactive())

        self._worker = worker
        self._thread_owner = thread_owner
        self._sleep_duration = sleep_duration

    @staticmethod
    def _is_interactive():
        if bool(getattr(sys, 'ps1', sys.flags.interactive)):
            return True

        try:
            from traitlets.config.application import Application as App
            return App.initialized() and App.instance().interact
        except (ImportError, AttributeError):
            return False

    def stop(self):
        with self._thread_owner.mutex:
            self._thread_owner._is_running = False

    def run(self):
        """
        Runs its worker method.

        This method will be terminated once its parent's is_running
        property turns False.
        """
        while self._thread_owner.is_running():
            if self._worker:
                self._worker()
                time.sleep(self._sleep_duration)

    def acquire(self):
        return self._thread_owner.mutex.acquire()

    def release(self):
        self._thread_owner.mutex.release()

    @property
    def id_(self):
        return self.ident

    @property
    def worker(self):
        return self._worker

    @worker.setter
    def worker(self, obj):
        self._worker = obj

    @property
    def mutex(self):
        return self._thread_owner.mutex


class ComponentBase:
    """
    Is a base class of various data component types.
    """
    def __init__(self, *, buffer=None):
        """
        :param buffer:
        """
        assert buffer

        super().__init__()

        self._buffer = buffer
        self._data = None

    @property
    def data_format(self) -> str:
        """
        The type of the data component.

        :getter: Returns itself.
        :type: str
        """
        return self._buffer.data_format

    @property
    def data_format_namespace(self) -> PIXELFORMAT_NAMESPACE_IDS:
        """
        The data type namespace of the data component.

        :getter: Returns itself.
        :type: :class:`genicam.gentl.PIXELFORMAT_NAMESPACE_IDS`
        """
        return self._buffer.data_format

    @property
    def source_id(self) -> int:
        """
        The source ID of the data component.

        :getter: Returns itself.
        :type: int
        """
        return self._buffer.source_id

    @property
    def data(self) -> Optional[numpy.ndarray]:
        """
        The raw image data.

        :getter: Returns itself.
        :type: :class:`numpy.ndarray`
        """
        return self._data


class ComponentUnknown(ComponentBase):
    """
    Represents a data component that is classified as
    :const:`PART_DATATYPE_UNKNOWN` by the GenTL Standard.
    """
    def __init__(self):
        #
        super().__init__()


class Component2DImage(ComponentBase):
    """
    Represents a data component that is classified as
    :const:`PART_DATATYPE_2D_IMAGE` by the GenTL Standard.
    """
    def __init__(
            self, *,
            buffer=None, part=None, node_map: Optional[NodeMap] = None,
            ):
        """
        :param buffer:
        :param part:
        :param node_map:
        """
        assert buffer
        assert node_map

        super().__init__(buffer=buffer)

        self._part = part
        self._node_map = node_map
        proxy = Dictionary.get_proxy(symbolic=self.data_format)
        self._nr_components = proxy.nr_components
        self._data = self._to_np_array(proxy)

    @staticmethod
    def _get_nr_bytes(pf_proxy: _PixelFormat, width: int, height: int) -> int:
        nr_bytes = height * width

        if pf_proxy.alignment.is_packed():
            nr_bytes *= pf_proxy.depth_in_byte
            nr_bytes = ceil(nr_bytes)
        else:
            nr_bytes *= pf_proxy.alignment.unpacked_size
            nr_bytes *= pf_proxy.nr_components

        return int(nr_bytes)

    def _to_np_array(self, pf_proxy):
        if self.has_part():
            nr_bytes = self._part.data_size
        else:
            try:
                w = self._buffer.width
            except GenTL_GenericException:
                w = self._node_map.Width.value
            try:
                h = self._buffer.height
            except GenTL_GenericException:
                h = self._node_map.Height.value

            nr_bytes = self._get_nr_bytes(pf_proxy=pf_proxy, width=w, height=h)

            try:
                padding_y = self._buffer.padding_y
            except GenTL_GenericException:
                padding_y = 0
            nr_bytes += padding_y

        array = numpy.frombuffer(self._buffer.raw_buffer, count=int(nr_bytes),
                                 dtype='uint8', offset=self.data_offset)

        return pf_proxy.expand(array)

    def represent_pixel_location(self) -> Optional[numpy.ndarray]:
        """
        Returns a NumPy array that represents the 2D pixel location,
        which is defined by PFNC, of the original image data.

        You may use the returned NumPy array for a calculation to map the
        original image to another format.

        :return: A NumPy array that represents the 2D pixel location.
        :rtype: numpy.ndarray
        """
        if self.data is None:
            return None

        return self._data.reshape(
            self.height + self.y_padding,
            int(self.width * self._nr_components + self.x_padding))

    @property
    def num_components_per_pixel(self) -> float:
        """
        The number of data components per pixel.

        :getter: Returns itself.
        :type: float
        """
        return self._nr_components

    def __repr__(self):
        return '{} x {}, {}, {} elements,\n{}'.format(
            self.width, self.height, self.data_format, self.data.size,
            self.data)

    @property
    def width(self) -> int:
        """
        The width of the data component in the buffer in number of pixels.

        :getter: Returns itself.
        :type: int
        """
        try:
            if self._part:
                value = self._part.width
            else:
                value = self._buffer.width
        except GenTL_GenericException:
            try:
                value = self._node_map.Width.value
            except AttributeError:
                value = 0
        return value

    @property
    def height(self) -> int:
        """
        The height of the data component in the buffer in number of pixels.

        :getter: Returns itself.
        :type: int
        """
        try:
            if self._part:
                value = self._part.height
            else:
                value = self._buffer.height
                if value == 0:
                    value = self._buffer.delivered_image_height
        except GenTL_GenericException:
            try:
                value = self._node_map.Height.value
            except AttributeError:
                value = 0
        return value

    @property
    def data_format_value(self) -> int:
        """
        The data type of the data component as integer value.

        :getter: Returns itself.
        :type: int
        """
        try:
            if self._part:
                value = self._part.data_format
            else:
                value = self._buffer.pixel_format
        except GenTL_GenericException:
            value = self._node_map.PixelFormat.get_int_value()
        assert type(value) is int
        return value

    @property
    def data_format(self) -> str:
        """
        The data type of the data component as string.

        :getter: Returns itself.
        :type: str
        """
        return dict_by_ints[self.data_format_value]

    @property
    def delivered_image_height(self) -> int:
        """
        The image height of the data component.

        :getter: Returns itself.
        :type: int
        """
        try:
            if self._part:
                value = self._part.delivered_image_height
            else:
                value = self._buffer.delivered_image_height
        except GenTL_GenericException:
            value = 0
        return value

    @property
    def x_offset(self) -> int:
        """
        The X offset of the data in the buffer in number of pixels from the
        image origin to handle areas of interest.

        :getter: Returns itself.
        :type: int
        """
        try:
            if self._part:
                value = self._part.x_offset
            else:
                value = self._buffer.offset_x
        except GenTL_GenericException:
            value = self._node_map.OffsetX.value
        return value

    @property
    def y_offset(self) -> int:
        """
        The Y offset of the data in the buffer in number of pixels from the
        image origin to handle areas of interest.

        :getter: Returns itself.
        :type: int
        """
        try:
            if self._part:
                value = self._part.y_offset
            else:
                value = self._buffer.offset_y
        except GenTL_GenericException:
            value = self._node_map.OffsetY.value
        return value

    @property
    def x_padding(self) -> int:
        """
        The X padding of the data component in the buffer in number of pixels.

        :getter: Returns itself.
        :type: int
        """
        try:
            if self._part:
                value = self._part.x_padding
            else:
                value = self._buffer.padding_x
        except GenTL_GenericException:
            value = 0
        return value

    @property
    def y_padding(self) -> int:
        """
        The Y padding of the data component in the buffer in number of pixels.

        :getter: Returns itself.
        :type: int
        """
        try:
            if self._part:
                value = self._part.y_padding
            else:
                value = self._buffer.padding_y
        except GenTL_GenericException:
            value = 0
        return value

    def has_part(self):
        return self._part is not None

    @property
    def data_offset(self):
        if self.has_part():
            return self._part.data_offset
        else:
            return 0


class Buffer(Module):
    """
    Is provided by an :class:`ImageAcquire` object when you call its
    :meth:`~harvesters.core.ImageAcquirer.fetch_buffer` method. It provides
    you a way to access acquired data and its relevant information.

    Note that it will never be necessary to create this object by yourself
    in general.
    """
    def __init__(self, *, module: Buffer_, parent: Module, node_map: Optional[NodeMap], acquire: Optional[ImageAcquirer]):
        """
        :param module:
        :param node_map:
        """
        assert module
        super().__init__(module, parent, node_map)
        self._payload = self._build_payload(buffer=module, node_map=node_map)
        self._acquire = acquire

    def __enter__(self):
        return self

    def __exit__(self, exc_type, exc_val, exc_tb):
        self.queue()

    def __repr__(self):
        return '{}'.format(self.payload.__repr__())

    @property
    def timestamp_ns(self) -> int:
        """
        The timestamp. The unit is [ns].

        :getter: Returns itself.
        :type: int
        """
        return self.module.timestamp_ns

    @property
    def timestamp(self) -> int:
        """
        The timestamp. The unit is GenTL Producer dependent.

        :getter: Returns itself.
        :type: int
        """
        try:
            timestamp = self.module.timestamp_ns
        except GenTL_GenericException:
            try:
                timestamp = self.module.timestamp
            except GenTL_GenericException:
                timestamp = 0

        return timestamp

    @property
    def timestamp_frequency(self) -> int:
        """
        The timestamp tick frequency which is used to represent a timestamp.
        The unit is [Hz].

        :getter: Returns itself.
        :type: int
        """
        frequency = 1000000000  # Hz

        try:
            _ = self.module.timestamp_ns
        except GenTL_GenericException:
            try:
                frequency = self.module.parent.parent.timestamp_frequency
            except GenTL_GenericException:
                try:
                    frequency = self._node_map.GevTimestampTickFrequency.value
                except GenTL_GenericException:
                    pass

        return frequency

    @property
    def payload_type(self):
        """
        The payload type that the :class:`Buffer` object contains.

        :getter: Returns itself.
        :type: TODO
        """
        return self.module.payload_type

    @property
    def payload(self):
        """
        A containing object which derives from :class:`PayloadBase` class.

        :getter: Returns itself.
        :type: :class:`PayloadBase`
        """
        return self._payload

    def queue(self):
        """
        Queues the buffer to prepare for the upcoming image acquisition. Once
        the buffer is queued, the :class:`Buffer` object will be obsolete.
        You'll have nothing to do with it.

        Note that you have to return _the ownership of the fetched buffers to
        the :class:`ImageAcquirer` object before stopping image acquisition
        calling this method because the :class:`ImageAcquirer` object tries
        to clear the self-allocated buffers when it stops image acquisition.
        """
        global _logger

        #
        if _is_logging_buffer:
            _logger.debug('queued: {0}'.format(_family_tree(self.module)))

        self.module.parent.queue_buffer(self.module)

    @staticmethod
    def _build_payload(*, buffer=None, node_map: Optional[NodeMap] = None,):
        assert buffer
        assert node_map

        p_type = buffer.payload_type
        if p_type == PAYLOADTYPE_INFO_IDS.PAYLOAD_TYPE_UNKNOWN:
            payload = PayloadUnknown(buffer=buffer, node_map=node_map)

        elif p_type == PAYLOADTYPE_INFO_IDS.PAYLOAD_TYPE_IMAGE or \
                buffer.payload_type == \
                PAYLOADTYPE_INFO_IDS.PAYLOAD_TYPE_CHUNK_DATA:
            payload = PayloadImage(buffer=buffer, node_map=node_map)

        elif p_type == PAYLOADTYPE_INFO_IDS.PAYLOAD_TYPE_RAW_DATA:
            payload = PayloadRawData(buffer=buffer, node_map=node_map)

        elif p_type == PAYLOADTYPE_INFO_IDS.PAYLOAD_TYPE_FILE:
            payload = PayloadFile(buffer=buffer, node_map=node_map)

        elif p_type == PAYLOADTYPE_INFO_IDS.PAYLOAD_TYPE_JPEG:
            payload = PayloadJPEG(buffer=buffer, node_map=node_map)

        elif p_type == PAYLOADTYPE_INFO_IDS.PAYLOAD_TYPE_JPEG2000:
            payload = PayloadJPEG2000(buffer=buffer, node_map=node_map)

        elif p_type == PAYLOADTYPE_INFO_IDS.PAYLOAD_TYPE_H264:
            payload = PayloadH264(buffer=buffer, node_map=node_map)

        elif p_type == PAYLOADTYPE_INFO_IDS.PAYLOAD_TYPE_CHUNK_ONLY:
            payload = PayloadChunkOnly(buffer=buffer, node_map=node_map)

        elif p_type == PAYLOADTYPE_INFO_IDS.PAYLOAD_TYPE_MULTI_PART:
            payload = PayloadMultiPart(buffer=buffer, node_map=node_map)

        else:
            info = json.dumps({"payload type": "{}".format(p_type)})
            _logger.warning(
                "unsupported; trying to assume it as an image: {}".format(
                    info))
            try:
                payload = PayloadImage(buffer=buffer, node_map=node_map)
            except (GenTL_GenericException, GenApi_GenericException):
                _logger.error("remedy failed: {}".format(info))
                payload = None

        return payload

    def update_chunk_data(self):
        self._acquire._update_chunk_data(self.module)


class PayloadBase:
    """
    Is a base class of various payload types. The types are defined by the
    GenTL Standard. In general, you should not have to design a class that
    derives from this base class.
    """
    def __init__(self, *, buffer: Optional[Buffer] = None, ):
        """
        :param buffer:
        """
        assert buffer

        super().__init__()

        self._buffer = buffer
        self._components = []

    @property
    def payload_type(self):
        """
        The type of the payload.

        :getter: Returns itself.
        :type: :class:`genicam.gentl.PAYLOADTYPE_INFO_IDS`
        """
        return self._buffer.payload_type

    @staticmethod
    def _build_component(buffer=None, part=None,
                         node_map: Optional[NodeMap] = None):
        global _logger

        try:
            if part:
                data_format = part.data_format
            else:
                data_format = buffer.pixel_format
        except GenTL_GenericException:
            # As a workaround, we are going to retrive a data format
            # value from the remote device node map; note that there
            # could be a case where the value is not synchronized with
            # the delivered buffer; in addition, note that it:
            if node_map:
                name = node_map.PixelFormat.value
                if name in dict_by_names:
                    data_format = dict_by_names[name]
                else:
                    raise
            else:
                raise

        symbolic = dict_by_ints[data_format]
        if symbolic in component_2d_formats:
            return Component2DImage(
                buffer=buffer, part=part, node_map=node_map
            )

        _logger.warning(
            "unsupported format: \'{}\'".format(symbolic))

        return None

    @property
    def components(self):
        """
        A :class:`list` containing objects that derive from
        :const:`ComponentBase` class.

        :getter: Returns itself.
        :type: ComponentBase
        """
        return self._components


class PayloadUnknown(PayloadBase):
    """
    Represents a payload that is classified as
    :const:`genicam.gentl.PAYLOADTYPE_INFO_IDS.PAYLOAD_TYPE_UNKNOWN`
    by the GenTL Standard.
    """
    def __init__(self, *, buffer: Optional[Buffer] = None,
                 node_map: Optional[NodeMap] = None):
        """

        :param buffer:
        :param node_map:
        """
        assert buffer
        assert node_map

        super().__init__(buffer=buffer)


class PayloadImage(PayloadBase):
    """
    Represents a payload that is classified as
    :const:`genicam.gentl.PAYLOADTYPE_INFO_IDS.PAYLOAD_TYPE_IMAGE` by
    the GenTL Standard.
    """
    def __init__(self, *, buffer: Optional[Buffer] = None,
                 node_map: Optional[NodeMap] = None):
        """

        :param buffer:
        :param node_map:
        """
        assert buffer
        assert node_map

        super().__init__(buffer=buffer)

        self._components.append(
            self._build_component(
                buffer=buffer, node_map=node_map))

    def __repr__(self):
        return '{}'.format(self.components[0].__repr__())


class PayloadRawData(PayloadBase):
    """
    Represents a payload that is classified as
    :const:`genicam.gentl.PAYLOADTYPE_INFO_IDS.PAYLOAD_TYPE_RAW_DATA`
    by the GenTL Standard.
    """
    def __init__(self, *, buffer: Optional[Buffer] = None,
                 node_map: Optional[NodeMap] = None):
        """

        :param buffer:
        :param node_map:
        """
        assert buffer
        assert node_map

        super().__init__(buffer=buffer)


class PayloadFile(PayloadBase):
    """
    Represents a payload that is classified as
    :const:`genicam.gentl.PAYLOADTYPE_INFO_IDS.PAYLOAD_TYPE_FILE` by
    the GenTL Standard.
    """
    def __init__(self, *, buffer: Optional[Buffer] = None,
                 node_map: Optional[NodeMap] = None):
        assert buffer
        assert node_map

        super().__init__(buffer=buffer)


class PayloadJPEG(PayloadBase):
    """
    Represents a payload that is classified as
    :const:`genicam.gentl.PAYLOADTYPE_INFO_IDS.PAYLOAD_TYPE_JPEG` by
    the GenTL Standard.
    """
    def __init__(self, *, buffer: Optional[Buffer] = None,
                 node_map: Optional[NodeMap] = None):
        """

        :param buffer:
        :param node_map:
        """
        assert buffer
        assert node_map

        super().__init__(buffer=buffer)


class PayloadJPEG2000(PayloadBase):
    """
    Represents a payload that is classified as
    :const:`genicam.gentl.PAYLOADTYPE_INFO_IDS.PAYLOAD_TYPE_JPEG2000`
    by the GenTL Standard.
    """
    def __init__(self, *, buffer: Optional[Buffer] = None,
                 node_map: Optional[NodeMap] = None):
        """

        :param buffer:
        :param node_map:
        """
        assert buffer
        assert node_map

        super().__init__(buffer=buffer)


class PayloadH264(PayloadBase):
    """
    Represents a payload that is classified as
    :const:`genicam.gentl.PAYLOADTYPE_INFO_IDS.PAYLOAD_TYPE_H264` by
    the GenTL Standard.
    """
    def __init__(self, *, buffer: Optional[Buffer] = None,
                 node_map: Optional[NodeMap] = None):
        """

        :param buffer:
        :param node_map:
        """
        assert buffer
        assert node_map

        super().__init__(buffer=buffer)


class PayloadChunkOnly(PayloadBase):
    """
    Represents a payload that is classified as
    :const:`genicam.gentl.PAYLOADTYPE_INFO_IDS.PAYLOAD_TYPE_CHUNK_ONLY`
    by the GenTL Standard.
    """
    def __init__(self, *, buffer: Optional[Buffer] = None,
                 node_map: Optional[NodeMap] = None):
        assert buffer
        assert node_map

        super().__init__(buffer=buffer)


class PayloadMultiPart(PayloadBase):
    """
    Represents a payload that is classified as
    :const:`genicam.gentl.PAYLOADTYPE_INFO_IDS.PAYLOAD_TYPE_MULTI_PART`
    by the GenTL Standard.
    """
    def __init__(self, *, buffer=None, node_map: Optional[NodeMap] = None):
        """

        :param buffer:
        :param node_map:
        """
        assert buffer
        assert node_map

        super().__init__(buffer=buffer)

        for i, part in enumerate(self._buffer.parts):
            self._components.append(
                self._build_component(
                    buffer=buffer, part=part, node_map=node_map))

    def __repr__(self):
        ret = ''
        for i, c in enumerate(self.components):
            ret += 'Component {}: {}\n'.format(i, c.__repr__())
        ret = ret[:-1]
        return ret


class Callback:
    """
    Is used as a base class to implement user defined callback behavior.
    """
    def emit(self, context: Optional[object] = None) -> None:
        """
        Is called when a specific condition is met.

        This method is abstract and should be reimplemented in any sub-class.

        :return: None.
        """
        raise NotImplementedError


class ImageAcquirer:
    """
    Manages everything you need to acquire images from the connecting device.
    """
    _event = Event()
    _specialized_tl_type = ['U3V', 'GEV']

    class Events(IntEnum):
        TURNED_OBSOLETE = 0,
        NEW_BUFFER_AVAILABLE = 1,
        RETURN_ALL_BORROWED_BUFFERS = 2,
        READY_TO_STOP_ACQUISITION = 3,
        INCOMPLETE_BUFFER = 4,

    def _create_acquisition_thread(self) -> _ImageAcquisitionThread:
        return _ImageAcquisitionThread(image_acquire=self)

    def __init__(
            self, *, device=None,
            profiler=None,
            sleep_duration: float = _sleep_duration_default,
            file_path: Optional[str] = None,
            file_dict: Dict[str, bytes] = None,
            do_clean_up: bool = True,
            update_chunk_automatically=True):
        """

        :param device:
        :param profiler:
        :param sleep_duration:
        :param file_path: Set a path to camera description file which you want to load on the target node map instead of the one which the device declares.
        """
        global _logger

        _logger.debug('instantiated: {}'.format(self))

        assert device

        super().__init__()

        self._file_dict = file_dict
        self._do_clean_up = do_clean_up
        self._update_chunk_automatically = update_chunk_automatically
        self._has_attached_chunk = False

        interface = device.parent
        system = interface.parent

        env_var = 'HARVESTERS_XML_FILE_DIR'
        if env_var in os.environ:
            self._xml_dir = os.getenv(env_var)
        else:
            self._xml_dir = None

        self._system = None
        self._interface = None
        self._device = None
        self._remote_device = None

        sources = [system, interface, device, device]
        ports = [system.port, interface.port, device.local_port,
                 device.remote_port]
        destinations = ['_system', '_interface', '_device', '_remote_device']
        file_paths = [None, None, None, file_path]

        node_maps = []
        for (file_path_, port) in zip(file_paths, ports):
            try:
                node_map_ = self._get_port_connected_node_map(
                    port=port, xml_dir_to_store=self._xml_dir,
                    file_path=file_path_, file_dict=self._file_dict,
                    do_clean_up=self._do_clean_up)
            except GenTL_GenericException as e:
                # Accept a case where the target GenTL entity does not
                # provide any device description XML file:
                _logger.error(e, exc_info=True)
            else:
                node_maps.append(node_map_)

        ctors = [System, Interface, Device, RemoteDevice]
        parents = [None, '_system', '_interface', '_device']

        for (ctor, destination, node_map, parent, source) in \
                zip(ctors, destinations, node_maps, parents, sources):
            _parent = getattr(self, parent) if parent else None
            if _parent:
                _parent = _parent.module

            setattr(self, destination,
                    ctor(module=source, parent=_parent, node_map=node_map))

        if self._remote_device:
            assert self._remote_device.node_map

        self._data_streams = []
        self._event_new_buffer_managers = []

        self._create_ds_at_connection = True
        if self._create_ds_at_connection:
            self._setup_data_streams()

        self._profiler = profiler

        self._num_filled_buffers_to_hold = 1
        self._queue = Queue(maxsize=self._num_filled_buffers_to_hold)

        self._sleep_duration = sleep_duration
        self._thread_image_acquisition = self._create_acquisition_thread()

        self._threads = []
        self._threads.append(self._thread_image_acquisition)

        self._sigint_handler = None
        if current_thread() is main_thread():
            self._sigint_handler = _SignalHandler(
                event=self._event, threads=self._threads)
            signal.signal(signal.SIGINT, self._sigint_handler)
            _logger.debug('created: {0}'.format(self._sigint_handler))

        self._num_images_to_acquire = 0
        self._timeout_on_internal_fetch_call = 1  # ms
        self._timeout_on_client_fetch_call = 0.01  # s
        self._statistics = Statistics()
        self._announced_buffers = []

        self._has_acquired_1st_image = False
        self._is_acquiring = False
        self._buffer_handling_mode = 'OldestFirstOverwrite'

        num_buffers_default = 3
        try:
            self._min_num_buffers = self._data_streams[0].buffer_announce_min
        except GenTL_GenericException as e:
            # In general, a GenTL Producer should not raise the
            # InvalidParameterException to the inquiry for
            # STREAM_INFO_BUF_ANNOUNCE_MIN because it is totally legal
            # but we have observed a fact that there is at least one on
            # the market. As a workaround we involve this try-except block:
            _logger.warning(e, exc_info=True)
            self._min_num_buffers = num_buffers_default
            self._num_buffers = num_buffers_default
        else:
            self._num_buffers = max(num_buffers_default, self._min_num_buffers)

        self._chunk_adapter = self._get_chunk_adapter(
            device=self.device, node_map=self.remote_device.node_map)

        self._finalizer = weakref.finalize(self, self.destroy)

        self._supported_events = [
            self.Events.TURNED_OBSOLETE,
            self.Events.RETURN_ALL_BORROWED_BUFFERS,
            self.Events.READY_TO_STOP_ACQUISITION,
            self.Events.NEW_BUFFER_AVAILABLE,
            self.Events.INCOMPLETE_BUFFER]
        self._callback_dict = dict()
        for event in self._supported_events:
            self._callback_dict[event] = None

    def _emit_callbacks(self, event: Events) -> None:
        global _logger

        callbacks = self._callback_dict[event]
        if isinstance(callbacks, Iterable):
            for callback in callbacks:
                self._emit_callback(callback)
        else:
            callback = callbacks
            self._emit_callback(callback)

    def _emit_callback(
            self, callback: Optional[Union[Callback, List[Callback]]]) -> None:
        if callback:
            if isinstance(callback, Callback):
                _logger.debug("going to emit: {0}".format(callback))
                callback.emit(context=self)
            else:
                raise TypeError

    def _check_validity(self, event: Events):
        if event not in self._supported_events:
            raise ValueError

    def add_callback(self, event: Events, callback: Callback):
        self._check_validity(event)
        assert callback
        self._callback_dict[event] = callback

    def remove_callback(self, event: Events):
        self._check_validity(event)
        self._callback_dict[event] = None

    def remove_callbacks(self):
        for event in self._supported_events:
            self._callback_dict[event] = None

    @property
    def supported_events(self):
        return self._supported_events

    @staticmethod
    def _get_chunk_adapter(
            *, device=None, node_map: Optional[NodeMap] = None):
        if device.tl_type == 'U3V':
            return ChunkAdapterU3V(node_map)
        elif device.tl_type == 'GEV':
            return ChunkAdapterGEV(node_map)
        else:
            return ChunkAdapterGeneric(node_map)

    def __enter__(self):
        return self

    def __exit__(self, exc_type, exc_val, exc_tb):
        self._finalizer()

    def destroy(self) -> None:
        """
        Destroys itself; releases all preserved external resources such as
        buffers or the connected remote device.

        :return: None
        """
        global _logger

        id_ = None
        if self.device:
            self.stop_acquisition()
            self._release_data_streams()
            id_ = self._device.id_

            if self.remote_device.node_map:
                self.remote_device.node_map.disconnect()

            if self._device.is_open():
                self._device.close()

            _logger.info('released resources: {}'.format(self))

        self._device = None

        if self._profiler:
            self._profiler.print_diff()

        self._emit_callbacks(self.Events.TURNED_OBSOLETE)

    @property
    def buffer_handling_mode(self) -> str:
        """
        The buffer handling mode that's been applied.

        :getter: Returns itself.
        :setter: Overwrites itself with the given value.
        :type: str
        """
        return self._buffer_handling_mode

    @buffer_handling_mode.setter
    def buffer_handling_mode(self, value):
        self._buffer_handling_mode = value

    @property
    def num_buffers(self) -> int:
        """
        The number of buffers that is prepared for the image acquisition
        process. The buffers will be announced to the target GenTL Producer.

        :getter: Returns itself.
        :setter: Overwrites itself with the given value.
        :type: int
        """
        return self._num_buffers

    @num_buffers.setter
    def num_buffers(self, value: int = 1):
        if value >= self._min_num_buffers:
            self._num_buffers = value
        else:
            raise ValueError(
                'The number of buffers must be '
                'greater than or equal to {}'.format(self._min_num_buffers))

    @property
    def sleep_duration(self) -> float:
        """
        The duration that lets the image acquisition thread sleeps at
        every execution. The unit is [ms].

        :getter: Returns itself.
        :type: float
        """
        return self._sleep_duration

    @property
    def min_num_buffers(self) -> int:
        """
        The minimum number of the buffers for image acquisition. You have to
        set a value to :meth:`num_buffers` so that is greater than or equal
        to this.

        :getter: Returns itself.
        :type: int
        """
        return self._min_num_buffers

    @property
    def num_filled_buffers_to_hold(self) -> int:
        """
        The number of buffers that is used for a case where the image
        acquisition process runs in the background. You will fetch buffers
        from the buffers when you call the :meth:`fetch_buffer` method in a
        case you started the image acquisition passing :const:`True` to
        :data:`run_in_background` of the :meth:`start_acquisition` method.

        :getter: Returns itself.
        :setter: Overwrites itself with the given value.
        :type: int
        """
        return self._num_filled_buffers_to_hold

    @num_filled_buffers_to_hold.setter
    def num_filled_buffers_to_hold(self, value: int = 1):
        global _logger

        if value > 0:
            self._num_filled_buffers_to_hold = value

            buffers = []
            while not self._queue.empty():
                buffers.append(self._queue.get_nowait())

            self._queue = Queue(maxsize=self._num_filled_buffers_to_hold)

            while len(buffers) > 0:
                try:
                    self._queue.put(buffers.pop(0))
                except Full as e:
                    _logger.debug(e, exc_info=True)
                    buffer = buffers.pop(0)
                    buffer.parent.queue_buffer(buffer)

        else:
            raise ValueError(
                'The number of filled buffers to hold must be > 0.')

    @property
    def num_holding_filled_buffers(self) -> int:
        """
        The number of available buffers, i.e., the buffers that contain
        images.

        :getter: Returns itself.
        :type: int
        """
        return self._queue.qsize()

    @property
    def data_streams(self) -> List[DataStream]:
        """
        A list of GenTL :class:`DataStream` objects that the
        :class:`ImageAcquire` object is working with.

        :getter: Returns itself.
        :type: The associative :class:`DataStream` object.
        """
        return self._data_streams

    @property
    def remote_device(self) -> RemoteDevice:
        """
        The remote GenTL :class:`Device` object, typically a camera, that the
        :class:`ImageAcquire` object is working with.

        :getter: Returns itself.
        :type: RemoteDevice
        """
        return self._remote_device

    @property
    def device(self) -> Device:
        """
        The local GenTL :class:`Device` proxy object that the
        :class:`ImageAcquire` object is working with.

        :getter: Returns itself.
        :type: Device
        """
        return self._device

    @property
    def interface(self) -> Interface:
        """
        The GenTL :class:`Interface` object that the
        :class:`ImageAcquire` object is working with.

        :getter: Returns itself.
        :type: Interface
        """
        return self._interface

    @property
    def system(self) -> System:
        """
        The GenTL :class:`System` object that the
        :class:`ImageAcquire` object is working with.

        :getter: Returns itself.
        :type: System
        """
        return self._system

    def is_acquiring_images(self):
        """
        Will be deprecated shortly.
        """
        _deprecated(self.is_acquiring_images, self.is_acquiring)
        return self.is_acquiring()

    def is_acquiring(self) -> bool:
        """
        Returns the truth value of a proposition: It's acquiring images.

        :return: :const:`True` if it's acquiring images. Otherwise :const:`False`.
        :rtype: bool
        """
        return self._is_acquiring

    def is_armed(self) -> bool:
        if not self.is_acquiring() or \
                self.is_acquiring() and self._num_images_to_acquire == 0:
            return False
        else:
            return True

    @property
    def timeout_on_client_fetch_call(self) -> float:
        """
        It is used to define the timeout duration on a single fetch
        method calL. The unit is [s].

        :getter:
        :setter:
        :type: float
        """
        return self._timeout_on_client_fetch_call

    @timeout_on_client_fetch_call.setter
    def timeout_on_client_fetch_call(self, value: float):
        client = value
        internal = float(self.timeout_on_internal_fetch_call / 1000)
        info = json.dumps({"internal": internal, "client": client})
        if isclose(client, internal):
            _logger.warning("may cause timeout: {}".format(info))
        else:
            if client < internal:
                _logger.warning("may cause timeout: {}".format(info))
        self._timeout_on_client_fetch_call = value

    @property
    def timeout_on_internal_fetch_call(self) -> int:
        """
        It is used to define the timeout duration on an internal single GenTL
        fetch calL. The unit is [ms].

        :getter:
        :setter:
        :type: int
        """
        return self._timeout_on_internal_fetch_call

    @timeout_on_internal_fetch_call.setter
    def timeout_on_internal_fetch_call(self, value):
        internal = float(value)
        client = self.timeout_on_client_fetch_call * 1000.
        info = json.dumps({"internal": internal, "client": client})
        if isclose(internal, client):
            _logger.warning("may cause timeout: {}".format(info))
        else:
            if internal > client:
                _logger.warning("may cause timeout: {}".format(info))
        self._timeout_on_internal_fetch_call = value

    @property
    def timeout_for_image_acquisition(self) -> int:
        """
        Deprecated: Use timeout_on_internal_fetch_call instead.
        """
        return self._timeout_on_internal_fetch_call

    @timeout_for_image_acquisition.setter
    def timeout_for_image_acquisition(self, ms):
        self._timeout_on_internal_fetch_call = ms

    @property
    def thread_image_acquisition(self) -> ThreadBase:
        """
        The thread object that runs image acquisition.

        :getter: Returns itself.
        :setter: Overwrites itself with the given value.
        :type: :class:`ThreadBase`
        """
        return self._thread_image_acquisition

    @thread_image_acquisition.setter
    def thread_image_acquisition(self, obj):
        self._thread_image_acquisition = obj
        self._thread_image_acquisition.worker = self.worker_image_acquisition

    @property
    def statistics(self) -> Statistics:
        """
        The statistics about image acquisition.

        :getter: Returns itself.
        :type: :class:`Statistics`
        """
        return self._statistics

    def _setup_data_streams(self, file_dict: Dict[str, bytes] = None):
        global _logger

        for i, stream_id in enumerate(self._device.data_stream_ids):
            _data_stream = self._device.create_data_stream()

            try:
                _data_stream.open(stream_id)
            except GenTL_GenericException as e:
                _logger.error(e, exc_info=True)
            else:
                _logger.debug('opened: {0}'.format(_family_tree(_data_stream)))

            #
            try:
                node_map = self._get_port_connected_node_map(
                    port=_data_stream.port, file_dict=file_dict,
                    do_clean_up=self._do_clean_up)
            except GenTL_GenericException as e:
                # Accept a case where the target GenTL entity does not
                # provide any device description XML file:
                _logger.error(e, exc_info=True)
                node_map = None

            self._data_streams.append(
                DataStream(module=_data_stream, parent=self._device,
                           node_map=node_map))

            event_token = self._data_streams[i].register_event(
                EVENT_TYPE_LIST.EVENT_NEW_BUFFER)

            self._event_new_buffer_managers.append(
                EventManagerNewBuffer(event_token))

    def _get_port_connected_node_map(
            self, *, port: Optional[Port] = None,
            file_path: Optional[str] = None,
            xml_dir_to_store: Optional[str] = None,
            file_dict: Dict[str, bytes] = None, do_clean_up: bool = True):
        global _logger

        assert port

        node_map = NodeMap()

        file_path = self._retrieve_file_path(
            port=port, file_path_to_load=file_path,
            xml_dir_to_store=xml_dir_to_store, file_dict=file_dict)

        if file_path is not None:
            # Every valid (zipped) XML file MUST be parsed as expected and the
            # method returns the file path where the file is located:
            # Then load the XML file content on the node map object.
            has_valid_file = True

            # In this case, the file has been identified as a Zip file but
            # has been diagnosed as BadZipFile due to a technical reason.
            # Let the NodeMap object load the file from the path:
            try:
                node_map.load_xml_from_zip_file(file_path)
            except GenApi_GenericException:
                try:
                    node_map.load_xml_from_file(file_path)
                except GenApi_GenericException as e:
                    if file_dict:
                        if do_clean_up:
                            self._remove_intermediate_file(file_path)
                        _logger.warning(e, exc_info=True)
                        raise
                    else:
                        _logger.warning(e, exc_info=True)

            if do_clean_up:
                self._remove_intermediate_file(file_path)

            if has_valid_file:
                concrete_port = ConcretePort(port)
                node_map.connect(concrete_port, port.name)

        return node_map

    @staticmethod
    def _remove_intermediate_file(file_path: str):
        global _logger
        os.remove(file_path)
        _logger.debug('deleted: {0}'.format(file_path))

    @staticmethod
    def _retrieve_file_path(
            *, port: Optional[Port] = None, url: Optional[str] = None,
            file_path_to_load: Optional[str] = None,
            xml_dir_to_store: Optional[str] = None,
            file_dict: Dict[str, bytes] = None):
        global _logger

        if file_path_to_load:
            if not os.path.exists(file_path_to_load):
                raise LogicalErrorException(
                    '{} does not exist.'.format(file_path_to_load))
        else:
            if url is None:
                if len(port.url_info_list) > 0:
                    url = port.url_info_list[0].url
                else:
                    raise LogicalErrorException(
                        'The target port does not hold any URL.')

            _logger.debug('fetched url: {}'.format(url))

            location, others = url.split(':', 1)
            location = location.lower()

            if location == 'local':
                file_name, address, size = others.split(';')
                address = int(address, 16)
                # Remove optional /// after local: See section 4.1.2 in GenTL
                # v1.4 Standard
                file_name = file_name.lstrip('/')

                delimiter = '?'
                if delimiter in size:
                    size, _ = size.split(delimiter)
                size = int(size, 16)  # From Hex to Dec

                size, binary_data = port.read(address, size)

                file_path_to_load = _save_file(
                    xml_dir_to_store=xml_dir_to_store, file_name=file_name,
                    binary_data=binary_data, file_dict=file_dict)

            elif location == 'file':
                file_path_to_load = urlparse(url).path
                if is_running_on_windows():
                    file_path_to_load = re.sub(r'^/+', '', file_path_to_load)

            elif location == 'http' or location == 'https':
                raise NotImplementedError(
                    'Failed to parse URL {}: Harvester has not supported '
                    'downloading a device description file from vendor '
                    'web site. If you must rely on the current condition,'
                    'just try to make a request to the Harvester '
                    'maintainer.'.format(url))
            else:
                raise LogicalErrorException(
                    'Failed to parse URL {}: Unknown format.'.format(url))

        return file_path_to_load

    def start_image_acquisition(self, run_in_background=False):
        """
        Will be deprecated shortly.
        """
        _deprecated(self.start_image_acquisition, self.start_acquisition)
        self.start_acquisition(run_in_background=run_in_background)

    def start_acquisition(self, run_in_background: bool = False) -> None:
        """
        Starts image acquisition.

        :param run_in_background: Set `True` if you want to let the ImageAcquire keep acquiring images in the background and the images you get calling `fetch_buffer` will be from the ImageAcquirer. Otherwise, the images will directly come from the target GenTL Producer.

        :return: None.
        """
        global _logger

        if not self.is_acquiring():
            self._num_images_to_acquire = 0

        # Refill the number of images to be acquired if needed:
        if self._num_images_to_acquire == 0:
            # In this case, the all images have been acquired from the
            # previous session; now we refill the number of the images
            # to acquire in the next session:
            try:
                acq_mode = self.remote_device.node_map.AcquisitionMode.value
            except GenTL_GenericException as e:
                num_images_to_acquire = -1
                _logger.warning(e, exc_info=True)
            else:
                if acq_mode == 'Continuous':
                    num_images_to_acquire = -1
                elif acq_mode == 'SingleFrame':
                    num_images_to_acquire = 1
                elif acq_mode == 'MultiFrame':
                    num_images_to_acquire = \
                        self.remote_device.node_map.AcquisitionFrameCount.value
                else:
                    num_images_to_acquire = -1

            self._num_images_to_acquire = num_images_to_acquire

        if not self.is_armed():
            # In this case, we have not armed our GenTL Producer yet for
            # the coming image acquisition; let's arm it:

            if not self._create_ds_at_connection:
                self._setup_data_streams(file_dict=self._file_dict)

            for ds in self._data_streams:
                if ds.defines_payload_size():
                    buffer_size = ds.payload_size
                else:
                    buffer_size = self.remote_device.node_map.PayloadSize.value

                num_required_buffers = self._num_buffers
                try:
                    num_buffers = ds.buffer_announce_min
                    if num_buffers < num_required_buffers:
                        num_buffers = num_required_buffers
                except GenTL_GenericException as e:
                    num_buffers = num_required_buffers
                    _logger.warning(e, exc_info=True)

                num_buffers = max(num_buffers, self._num_images_to_acquire)

                raw_buffers = self._create_raw_buffers(num_buffers, buffer_size)
                buffer_tokens = self._create_buffer_tokens(raw_buffers)
                self._announced_buffers = self._announce_buffers(
                    data_stream=ds, _buffer_tokens=buffer_tokens)
                self._queue_announced_buffers(
                    data_stream=ds, buffers=self._announced_buffers)

                try:
                    self.remote_device.node_map.TLParamsLocked.value = 1
                except GenTL_GenericException:
                    # SFNC < 2.0
                    pass

                ds.start_acquisition(
                    ACQ_START_FLAGS_LIST.ACQ_START_FLAGS_DEFAULT, -1)

            self._has_attached_chunk = False
            self._is_acquiring = True

            if run_in_background:
                if self.thread_image_acquisition:
                    self.thread_image_acquisition.start()

        _logger.info('started acquisition: {0}'.format(self))

        self.remote_device.node_map.AcquisitionStart.execute()
        _logger.debug('started streaming: {0}'.format(
                _family_tree(self._device.module)))

        if self._profiler:
            self._profiler.print_diff()

    def worker_image_acquisition(self) -> None:
        """
        The worker method of the image acquisition task.

        :return: None
        """
        global _logger

        queue = self._queue

        for manager in self._event_new_buffer_managers:
            buffer = self._fetch(manager=manager,
                                 timeout_on_client_fetch_call=self.timeout_on_client_fetch_call)
            if buffer:
                if self.buffer_handling_mode == 'OldestFirstOverwrite':
                    with MutexLocker(self.thread_image_acquisition):
                        if not self._is_acquiring:
                            return
                        if queue.full():
                            _buffer = queue.get()
                            _buffer.parent.queue_buffer(_buffer)
                        queue.put(buffer)
                else:
                    with MutexLocker(self.thread_image_acquisition):
                        if not self._is_acquiring:
                            return
                        if queue.full():
                            buffer.parent.queue_buffer(buffer)
                        else:
                            if queue:
                                queue.put(buffer)
                self._emit_callbacks(self.Events.NEW_BUFFER_AVAILABLE)

    def _update_chunk_data(self, buffer: Buffer_):
        global _logger

        try:
            if not buffer.is_containing_chunk_data():
                return
        except GenTL_GenericException:
            try:
                if buffer.num_chunks == 0:
                    return
            except GenTL_GenericException:
                if _is_logging_buffer:
                    _logger.warning(
                        'no way to check chunk availability: {0}'.format(
                            _family_tree(buffer)))
                    return
            else:
                if _is_logging_buffer:
                    _logger.debug('contains chunk data: {0}'.format(
                        _family_tree(buffer)))

        if buffer.tl_type not in self._specialized_tl_type:
            try:
                self._chunk_adapter.attach_buffer(
                    buffer.raw_buffer,
                    buffer.chunk_data_info_list)
            except GenTL_GenericException as e:
                _logger.error(e, exc_info=True)
        else:
            try:
<<<<<<< HEAD
                self._chunk_adapter.attach_buffer(
                    buffer.raw_buffer, buffer.delivered_chunk_payload_size)
            except GenTL_GenericException:
                try:
                    self._chunk_adapter.attach_buffer(
                        buffer.raw_buffer, buffer.size_filled)
                except GenTL_GenericException:
                    try:
                        self._chunk_adapter.attach_buffer(
                            buffer.raw_buffer, len(buffer.raw_buffer))
                    except GenTL_GenericException as e:
                        _logger.error(e, exc_info=True)
=======
                size = buffer.delivered_chunk_payload_size
            except GenTL_GenericException:
                try:
                    size = buffer.size_filled
                except GenTL_GenericException:
                    size = len(buffer.raw_buffer)

            if self._has_attached_chunk:
                self._chunk_adapter.update_buffer(buffer.raw_buffer)
                action = 'updated'
            else:
                self._chunk_adapter.attach_buffer(buffer.raw_buffer[:size])
                self._has_attached_chunk = True
                action = 'attached'

            if _is_logging_buffer:
                _logger.debug('chunk data: {}, {}'.format(
                    action, _family_tree(buffer)))
>>>>>>> 90ff9bf8

    def try_fetch(self, *, timeout: float = 0,
                  is_raw: bool = False) -> Optional[Buffer]:
        """
        Unlike the fetch_buffer method, the try_fetch method gives up and
        returns None if no complete buffer was acquired during the defined
        period.

        :param timeout: Set the period that defines the expiration for an
        available buffer delivery; if no buffer is fetched within the period
        then None will be returned. The unit is [s].

        :param is_raw: Set :const:`True` if you need a raw GenTL Buffer
        module; note that you'll have to manipulate the object by yourself.

        :return: A :class:`Buffer` object if it is complete; otherwise None.
        :rtype: Optional[Buffer]
        """
        buffer = self._fetch(manager=self._event_new_buffer_managers[0],
                             timeout_on_client_fetch_call=timeout,
                             throw_except=False)

        if buffer:
            buffer = self._finalize_fetching_process(buffer, is_raw)
            self._emit_callbacks(self.Events.NEW_BUFFER_AVAILABLE)
        return buffer

    def _fetch(self, *, manager: EventManagerNewBuffer,
               timeout_on_client_fetch_call: float = 0,
               throw_except: bool = False) -> Optional[Buffer_]:
        global _logger

        assert manager

        buffer = None
        watch_timeout = True if timeout_on_client_fetch_call > 0 else False
        base = time.time()

        while not buffer:
            if watch_timeout:
                elapsed = time.time() - base
                if elapsed > timeout_on_client_fetch_call:
                    if _is_logging_buffer:
                        _logger.debug(
                            'timeout: elapsed {0} sec.'.format(
                                timeout_on_client_fetch_call))
                    if throw_except:
                        raise TimeoutException
                    else:
                        return None

            try:
                manager.update_event_data(self.timeout_on_internal_fetch_call)
            except TimeoutException:
                continue
            else:
                if manager.buffer.is_complete():
                    self._update_num_images_to_acquire()
                    self._update_statistics(manager.buffer)
                    buffer = manager.buffer
                    if _is_logging_buffer:
                        _logger.debug(
                            'fetched: {0} (#{1}); {2}'.format(
                                manager.buffer.context,
                                manager.buffer.frame_id,
                                _family_tree(manager.buffer)))
                else:
                    _logger.warning(
                        'incomplete: {0} (#{1}); {2}'.format(
                            manager.buffer.context,
                            manager.buffer.frame_id,
                            _family_tree(manager.buffer)))

                    ds = manager.buffer.parent
                    ds.queue_buffer(manager.buffer)
                    self._emit_callbacks(self.Events.INCOMPLETE_BUFFER)
                    return None

        return buffer

    def _try_fetch_from_queue(self, *, is_raw: bool = False) -> Optional[Buffer]:
        with MutexLocker(self.thread_image_acquisition):
            try:
                buffer = self._queue.get(block=False)
                return self._finalize_fetching_process(buffer, is_raw)
            except Empty:
                return None

    def _finalize_fetching_process(self, buffer: Buffer_, is_raw: bool):
        if not buffer:
            return None

        if self._update_chunk_automatically:
            self._update_chunk_data(buffer=buffer)

        if not is_raw:
            buffer = Buffer(module=buffer, parent=buffer.parent,
                            node_map=self.remote_device.node_map,
                            acquire=self)

        return buffer

    def fetch_buffer(self, *, timeout: float = 0, is_raw: bool = False,
                     cycle_s: float = None) -> Buffer:
        """
        Fetches an available :class:`Buffer` object that has been filled up
        with a single image and returns it.

        :param timeout: Set the period that defines the expiration for an
        available buffer delivery; if no buffer is fetched within the period
        then TimeoutException will be raised. The unit is [s].

        :param is_raw: Set :const:`True` if you need a raw GenTL Buffer
        module; note that you'll have to manipulate the object by yourself.

        :param cycle_s: Set the cycle that defines how frequently check if a
        buffer is available. The unit is [s].

        :return: A :class:`Buffer` object.
        :rtype: Buffer
        """

        buffer = None
        while not buffer:
            if self.thread_image_acquisition and \
                    self.thread_image_acquisition.is_running():
                buffer = self._try_fetch_from_queue(is_raw=is_raw)
                if not buffer:
                    time.sleep(cycle_s if cycle_s else 0.0001)
            else:
                buffer = self._fetch(
                    manager=self._event_new_buffer_managers[0],
                    timeout_on_client_fetch_call=timeout, throw_except=True)
                if buffer:
                    buffer = self._finalize_fetching_process(buffer, is_raw)
                    self._emit_callbacks(self.Events.NEW_BUFFER_AVAILABLE)

        return buffer

    def _update_num_images_to_acquire(self) -> None:
        if self._num_images_to_acquire >= 1:
            self._num_images_to_acquire -= 1

        if self._num_images_to_acquire == 0:
            self._emit_callbacks(self.Events.READY_TO_STOP_ACQUISITION)

    def _update_statistics(self, buffer) -> None:
        assert buffer
        self._statistics.increment_num_images()
        self._statistics.update_timestamp(buffer)

    def _create_raw_buffers(
            self, num_buffers: int = 0, size: int = 0) -> List[bytes]:
        assert num_buffers >= 0
        assert size >= 0

        raw_buffers = []
        for _ in range(num_buffers):
            _logger.debug(
                "allocated: {0} bytes by {1}".format(size, self))
            raw_buffers.append(bytes(size))

        return raw_buffers

    @staticmethod
    def _create_buffer_tokens(raw_buffers: List[bytes] = None):
        assert raw_buffers

        _buffer_tokens = []
        for i, buffer in enumerate(raw_buffers):
            _buffer_tokens.append(
                BufferToken(buffer, i))

        return _buffer_tokens

    def _announce_buffers(
            self, data_stream: DataStream = None,
            _buffer_tokens: List[BufferToken] = None) -> List[Buffer]:
        global _logger

        assert data_stream

        announced_buffers = []
        for token in _buffer_tokens:
            announced_buffer = data_stream.announce_buffer(token)
            announced_buffers.append(announced_buffer)
            _logger.debug(
                'announced: {0}'.format(_family_tree(announced_buffer)))

        return announced_buffers

    def _queue_announced_buffers(
            self, data_stream: Optional[DataStream] = None,
            buffers: Optional[List[Buffer]] = None) -> None:
        global _logger

        assert data_stream

        for buffer in buffers:
            data_stream.queue_buffer(buffer)
            _logger.debug('queued: {0}'.format(_family_tree(buffer)))

    def stop_image_acquisition(self):
        """
        Will be deprecated shortly.
        """
        _deprecated(self.stop_image_acquisition, self.stop_acquisition)
        self.stop_acquisition()

    def stop_acquisition(self) -> None:
        """
        Stops image acquisition.

        :return: None.
        """
        global _logger

        if self.is_acquiring():
            self._is_acquiring = False

            if self.thread_image_acquisition.is_running():
                self.thread_image_acquisition.stop()
                self.thread_image_acquisition.join()

            with MutexLocker(self.thread_image_acquisition):
                try:
                    self.remote_device.node_map.AcquisitionStop.execute()
                except GenApi_GenericException as e:
                    _logger.warning(e, exc_info=True)
                else:
                    _logger.debug('stopped streaming: {}'.format(
                        _family_tree(self._device.module)))

                try:
                    self.remote_device.node_map.TLParamsLocked.value = 0
                except GenApi_GenericException:
                    pass

                for data_stream in self._data_streams:
                    try:
                        data_stream.stop_acquisition(
                            ACQ_STOP_FLAGS_LIST.ACQ_STOP_FLAGS_KILL
                        )
                    except GenTL_GenericException as e:
                        _logger.warning(e, exc_info=True)

                    self._flush_buffers(data_stream)

                for event_manager in self._event_new_buffer_managers:
                    event_manager.flush_event_queue()

                if self._create_ds_at_connection:
                    self._release_buffers()
                else:
                    self._release_data_streams()

            self._has_acquired_1st_image = False
            self._chunk_adapter.detach_buffer()
            _logger.info('stopped acquisition: {}'.format(self))

        if self._profiler:
            self._profiler.print_diff()

    def _flush_buffers(self, data_stream: DataStream) -> None:
        self._emit_callbacks(self.Events.RETURN_ALL_BORROWED_BUFFERS)
        data_stream.flush_buffer_queue(
            ACQ_QUEUE_TYPE_LIST.ACQ_QUEUE_ALL_DISCARD)

    def _release_data_streams(self) -> None:
        global _logger

        self._release_buffers()

        for data_stream in self._data_streams:
            if data_stream and data_stream.is_open():
                name = _family_tree(data_stream.module)
                data_stream.close()
                _logger.debug('closed: {}'.format(name))

        self._data_streams.clear()
        self._event_new_buffer_managers.clear()

    def _release_buffers(self) -> None:
        global _logger

        for data_stream in self._data_streams:
            if data_stream.is_open():
                for buffer in self._announced_buffers:
                    name = _family_tree(buffer)
                    _ = data_stream.revoke_buffer(buffer)
                    _logger.debug('revoked: {0}'.format(name))

        self._announced_buffers.clear()

        while not self._queue.empty():
            _ = self._queue.get_nowait()


def _save_file(
        *, xml_dir_to_store: Optional[str] = None,
        file_name: Optional[str] = None, binary_data=None,
        file_dict: Dict[str, bytes] = None):
    global _logger

    assert binary_data
    assert file_name

    bytes_io = io.BytesIO(binary_data)

    if xml_dir_to_store is not None:
        if not os.path.exists(xml_dir_to_store):
            os.makedirs(xml_dir_to_store)
    else:
        xml_dir_to_store = tempfile.mkdtemp(
            prefix=datetime.now().strftime('%Y%m%d%H%M%S_'))

    _file_name = ntpath.basename(file_name)
    file_path = os.path.join(xml_dir_to_store, _file_name)

    mode = 'w+'
    data_to_write = bytes_io.getvalue()
    if pathlib.Path(file_path).suffix.lower() != '.zip':
        data_to_write = _drop_padding_data(
            data_to_write, file_name=_file_name, file_dict=file_dict)

    try:
        with open(file_path, mode + 'b') as f:
            f.write(data_to_write)
    except UnicodeEncodeError:
        # Probably you've caught "UnicodeEncodeError: 'charmap' codec can't
        # encode characters"; the file must be a text file:
        try:
            with io.open(file_path, mode, encoding="utf-8") as f:
                f.write(data_to_write)
        except:
            e = sys.exc_info()[0]
            _logger.error(e, exc_info=True)
            raise
    except:
        e = sys.exc_info()[0]
        _logger.error(e, exc_info=True)
        raise
    else:
        _logger.debug("created: {}".format(file_path))

    return file_path


def _drop_padding_data(
        data_to_write: bytes, *, file_name: str = None,
        file_dict: Dict[str, bytes] = None):
    global _logger

    assert data_to_write

    data_to_be_found = b'\x00'
    if file_dict and file_name:
        result = None
        key = None
        for pattern in file_dict.keys():
            result = re.search(pattern, file_name)
            if result:
                key = pattern
                break
        if result and key:
            data_to_be_found = file_dict[key]

    pos = data_to_write.find(data_to_be_found)
    if pos != -1:
        _logger.debug(
            "an x00 has been found in {}; "
            "the array will be truncated.".format(file_name))
        return data_to_write[:pos]
    else:
        return data_to_write


class _CallbackDestroyImageAcquirer(Callback):
    def __init__(self, harvester):
        self._harvester = harvester

    def emit(self, context: Optional[ImageAcquirer] = None) -> None:
        context.destroy()
        if context in self._harvester.image_acquirers:
            self._harvester.image_acquirers.remove(context)


class Harvester:
    """
    Is the class that works for you as Harvester Core. Everything begins with
    this class.
    """
    #
    def __init__(
            self, *,
            profile=False, logger: Optional[Logger] = None,
            do_clean_up: bool = True):
        """

        :param profile:
        :param logger:
        """
        global _logger

        _logger = logger or _logger

        super().__init__()

        self._cti_files = []
        self._producers = []
        self._systems = []
        self._interfaces = []
        self._device_info_list = []
        self._ias = []
        self._do_clean_up = do_clean_up
        self._has_revised_device_list = False
        self._timeout_for_update = 1000  # ms

        if profile:
            from harvesters._private.core.helper.profiler import Profiler
            self._profiler = Profiler()
        else:
            self._profiler = None

        if self._profiler:
            self._profiler.print_diff()

        self._finalizer = weakref.finalize(self, self._reset)
        _logger.info('created: {0}'.format(self))

    @property
    def image_acquirers(self):
        """
        The ImageAcquire objects.

        :getter: Returns its value.
        :type: ImageAcquire
        """
        return self._ias

    def __enter__(self):
        return self

    def __exit__(self, exc_type, exc_val, exc_tb):
        self._finalizer()

    def reset(self) -> None:
        """
        Resets the Harvester object to the initial state.
        """
        self._finalizer()

    @property
    def cti_files(self):
        """
        Will be deprecated shortly.
        """
        _deprecated('cti_files', 'files')
        return self.files

    @property
    def files(self) -> List[str]:
        """
        A list of associative CTI files.

        :getter: Returns itself.
        :type: list[str]
        """
        return self._cti_files

    @property
    def device_info_list(self) -> List[DeviceInfo]:
        """
        A list of available device information.

        :getter: Returns itself.
        :type: list[DeviceInfo]
        """
        return self._device_info_list

    @property
    def timeout_for_update(self) -> int:
        """
        The duration that is used as the time limit for the device
        enumeration process. The unit is [ms].

        :getter: Returns itself.
        :setter: Overwrites itself with the given value.
        :type: int
        """
        return self._timeout_for_update

    @timeout_for_update.setter
    def timeout_for_update(self, ms: Optional[int] = 0) -> None:
        self._timeout_for_update = ms

    @property
    def has_revised_device_info_list(self) -> bool:
        return self._has_revised_device_list

    @has_revised_device_info_list.setter
    def has_revised_device_info_list(self, value):
        self._has_revised_device_list = value

    def create_image_acquirer(
            self, list_index: Optional[int] = None, *,
            id_: Optional[str] = None, vendor: Optional[str] = None,
            model: Optional[str] = None, tl_type: Optional[str] = None,
            user_defined_name: Optional[str] = None,
            serial_number: Optional[str] = None, version: Optional[str] = None,
            sleep_duration: Optional[float] = _sleep_duration_default,
            file_path: Optional[str] = None, privilege: str = 'exclusive',
            file_dict: Dict[str, bytes] = None,
            auto_chunk_data_update=True):
        """
        Creates an image acquirer for the specified remote device and return
        the created :class:`ImageAcquirer` object.

        :param list_index: Set an item index of the list of :class:`DeviceInfo` objects.
        :param id_: Set an index of the device information list.
        :param vendor: Set a vendor name of the target device.
        :param model: Set a model name of the target device.
        :param tl_type: Set a transport layer type of the target device.
        :param user_defined_name: Set a user defined name string of the target device.
        :param serial_number: Set a serial number string of the target device.
        :param version: Set a version number string of the target device.
        :param sleep_duration: Set a sleep duration in second that is inserted after the image acquisition worker is executed.
        :param file_path: Set a path to camera description file which you want to load on the target node map instead of the one which the device declares.
        :param privilege: Set an access privilege. `exclusive`, `control`, and `read_only` are supported. The default is `exclusive`.

        :return: An :class:`ImageAcquirer` object that associates with the specified device.

        Note that you have to close it when you are ready to release the
        device that you have been controlled. As long as you hold it, the
        controlled device will be not available from other clients.

        """
        global _logger

        if self.device_info_list is None:
            return None

        if list_index is not None:
            device = self.device_info_list[list_index].create_device()
        else:
            keys = ['id_', 'vendor', 'model', 'tl_type', 'user_defined_name',
                    'serial_number', 'version']

            candidates = self.device_info_list.copy()

            for key in keys:
                key_value = eval(key)
                if key_value:
                    items_to_be_removed = []
                    for item in candidates:
                        try:
                            if key_value != eval('item.' + key):
                                items_to_be_removed.append(item)
                        except GenTL_GenericException as e:
                            _logger.debug(e, exc_info=True)

                    for item in items_to_be_removed:
                        candidates.remove(item)

            num_candidates = len(candidates)
            if num_candidates > 1:
                raise ValueError(
                    'You have two or more candidates. '
                    'You have to pass one or more keys so that '
                    'a single candidate is specified.')
            elif num_candidates == 0:
                raise ValueError(
                    'You have no candidate. '
                    'You have to pass one or more keys so that '
                    'a single candidate is specified.')
            else:
                device = candidates[0].create_device()

        try:
            if privilege == 'exclusive':
                _privilege = DEVICE_ACCESS_FLAGS_LIST.DEVICE_ACCESS_EXCLUSIVE
            elif privilege == 'control':
                _privilege = DEVICE_ACCESS_FLAGS_LIST.DEVICE_ACCESS_CONTROL
            elif privilege == 'read_only':
                _privilege = DEVICE_ACCESS_FLAGS_LIST.DEVICE_ACCESS_READONLY
            else:
                raise NotImplementedError(
                    'not supported: {}'.format(privilege))

            device.open(_privilege)

        except GenTL_GenericException as e:
            _logger.warning(e, exc_info=True)
            raise
        else:
            _logger.debug(
                'opened: {}'.format(_family_tree(device)))

            ia = ImageAcquirer(
                device=device, profiler=self._profiler,
                sleep_duration=sleep_duration, file_path=file_path,
                file_dict=file_dict, do_clean_up=self._do_clean_up,
                update_chunk_automatically=auto_chunk_data_update)
            self._ias.append(ia)

            if self._profiler:
                self._profiler.print_diff()

        _logger.info('created: {0} for {1} by {2}'.format(
            ia, device.id_, self))

        return ia

    def add_cti_file(
            self, file_path: str, check_existence: bool = False,
            check_validity: bool = False):
        """
        Will be deprecated shortly.
        """
        _deprecated(self.add_cti_file, self.add_file)
        self.add_file(file_path)

    def add_file(
            self, file_path: str, check_existence: bool = False,
            check_validity: bool = False) -> None:
        """
        Adds a CTI file as one of GenTL Producers to work with.

        :param file_path: Set a file path to the target CTI file.

        :return: None.
        """
        global _logger

        if check_existence:
            if not os.path.exists(file_path):
                _logger.error('attempted to add but doesn\'t exist: {}'.format(
                    file_path))
                raise FileNotFoundError

        if check_validity:
            try:
                _ = CDLL(file_path)
            except OSError as e:
                _logger.error(e, exc_info=True)
                raise
            else:
                pass

        if file_path not in self._cti_files:
            self._cti_files.append(file_path)
            _logger.info('added: {0} to {1}'.format(file_path, self))

    def remove_cti_file(self, file_path: str):
        """
        Will be deprecated shortly.
        """
        _deprecated(self.remove_cti_file, self.remove_file)
        self.remove_file(file_path)

    def remove_file(self, file_path: str) -> None:
        """
        Removes the specified CTI file from the list.

        :param file_path: Set a file path to the target CTI file.

        :return: None.
        """
        global _logger

        if file_path in self._cti_files:
            self._cti_files.remove(file_path)
            _logger.info('removed: {0} from {1}'.format(file_path, self))

    def remove_cti_files(self) -> None:
        """
        Will be deprecated shortly.
        """
        _deprecated(self.remove_cti_files, self.remove_files)
        self.remove_files()

    def remove_files(self) -> None:
        """
        Removes all CTI files in the list.

        :return: None.
        """
        global _logger

        self._cti_files.clear()
        _logger.info('flushed file list: {}'.format(self))

    def _open_gentl_producers(self) -> None:
        global _logger

        for file_path in self._cti_files:
            producer = GenTLProducer.create_producer()
            try:
                producer.open(file_path)
            except GenTL_GenericException as e:
                _logger.warning(e, exc_info=True)
            else:
                self._producers.append(producer)
                _logger.debug('initialized file: {0}'.format(producer.path_name))

    def _open_systems(self) -> None:
        global _logger

        for producer in self._producers:
            system = producer.create_system()
            try:
                system.open()
            except GenTL_GenericException as e:
                _logger.warning(e, exc_info=True)
            else:
                self._systems.append(system)
                _logger.debug('opened: {0}'.format(_family_tree(system)))

    def _reset(self) -> None:
        """
        Initializes the :class:`Harvester` object. Once you reset the
        :class:`Harvester` object, all allocated resources, including buffers
        and remote device, will be released.

        :return: None.
        """
        global _logger

        for ia in self._ias:
            ia.destroy()

        self._ias.clear()

        _logger.debug('being reset: {}'.format(self))
        self.remove_files()
        self._release_gentl_producers()

        if self._profiler:
            self._profiler.print_diff()

        #
        _logger.info('reset completed: {}'.format(self))

    def _release_gentl_producers(self) -> None:
        global _logger

        self._release_systems()

        for producer in self._producers:
            if producer and producer.is_open():
                name = producer.path_name
                producer.close()
                _logger.debug('closed: {0}'.format(name))

        self._producers.clear()

    def _release_systems(self) -> None:
        global _logger

        self._release_interfaces()

        for system in self._systems:
            if system is not None and system.is_open():
                name = _family_tree(system)
                system.close()
                _logger.debug('closed: {0}'.format(name))

        self._systems.clear()

    def _release_interfaces(self) -> None:
        global _logger

        self._release_device_info_list()

        if self._interfaces is not None:
            for iface in self._interfaces:
                if iface.is_open():
                    name = _family_tree(iface)
                    iface.close()
                    _logger.debug('closed: {0}'.format(name))

        self._interfaces.clear()

    def _release_device_info_list(self) -> None:
        global _logger

        if self.device_info_list is not None:
            self._device_info_list.clear()

        _logger.debug(
            'discarded device information: {}'.format(self))

    def update_device_info_list(self):
        """
        Will be deprecated shortly.
        """
        _deprecated(self.update_device_info_list, self.update)
        self.update()

    def update(self) -> None:
        """
        Updates the list that holds available devices. You'll have to call
        this method every time you added CTI files or plugged/unplugged
        devices.

        :return: None.
        """
        global _logger

        self._release_gentl_producers()

        try:
            self._open_gentl_producers()
            self._open_systems()
            for system in self._systems:
                system.update_interface_info_list(self.timeout_for_update)

                for i_info in system.interface_info_list:
                    iface = i_info.create_interface()
                    try:
                        iface.open()
                    except GenTL_GenericException as e:
                        _logger.error(e, exc_info=True)
                    else:
                        _logger.debug('opened: {0}'.format(_family_tree(iface)))

                        iface.update_device_info_list(self.timeout_for_update)
                        self._interfaces.append(iface)
                        for d_info in iface.device_info_list:
                            self.device_info_list.append(
                                DeviceInfo(device_info=d_info))

        except GenTL_GenericException as e:
            _logger.warning(e, exc_info=True)
            self._has_revised_device_list = False
        else:
            self._has_revised_device_list = True

        _logger.info('updated: {}'.format(self))


if __name__ == '__main__':
    pass<|MERGE_RESOLUTION|>--- conflicted
+++ resolved
@@ -2132,20 +2132,6 @@
                 _logger.error(e, exc_info=True)
         else:
             try:
-<<<<<<< HEAD
-                self._chunk_adapter.attach_buffer(
-                    buffer.raw_buffer, buffer.delivered_chunk_payload_size)
-            except GenTL_GenericException:
-                try:
-                    self._chunk_adapter.attach_buffer(
-                        buffer.raw_buffer, buffer.size_filled)
-                except GenTL_GenericException:
-                    try:
-                        self._chunk_adapter.attach_buffer(
-                            buffer.raw_buffer, len(buffer.raw_buffer))
-                    except GenTL_GenericException as e:
-                        _logger.error(e, exc_info=True)
-=======
                 size = buffer.delivered_chunk_payload_size
             except GenTL_GenericException:
                 try:
@@ -2157,14 +2143,13 @@
                 self._chunk_adapter.update_buffer(buffer.raw_buffer)
                 action = 'updated'
             else:
-                self._chunk_adapter.attach_buffer(buffer.raw_buffer[:size])
+                self._chunk_adapter.attach_buffer(buffer.raw_buffer, size)
                 self._has_attached_chunk = True
                 action = 'attached'
 
             if _is_logging_buffer:
                 _logger.debug('chunk data: {}, {}'.format(
                     action, _family_tree(buffer)))
->>>>>>> 90ff9bf8
 
     def try_fetch(self, *, timeout: float = 0,
                   is_raw: bool = False) -> Optional[Buffer]:
